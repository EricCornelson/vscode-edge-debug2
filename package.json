--- conflicted
+++ resolved
@@ -1,12 +1,7 @@
 {
   "name": "debugger-for-edge",
-<<<<<<< HEAD
-  "displayName": "Debugger for Edge",
-  "version": "1.0.10",
-=======
   "displayName": "Debugger for Microsoft Edge",
   "version": "1.0.14",
->>>>>>> 80cd6c58
   "icon": "images/icon.png",
   "description": "%extension.description%",
   "extensionKind": "ui",
