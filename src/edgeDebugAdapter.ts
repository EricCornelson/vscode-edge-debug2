--- conflicted
+++ resolved
@@ -174,16 +174,8 @@
             const userAgentPromise = this.globalEvaluate({ expression: 'navigator.userAgent', silent: true }).then(evalResponse => evalResponse.result.value);
             userAgentPromise
                 .then(
-<<<<<<< HEAD
-                    evalResponse => logger.log('Target userAgent: ' + evalResponse.result.value),
+                    userAgent => logger.log('Target userAgent: ' + userAgent),
                     err => logger.log('Getting userAgent failed: ' + err.message));
-=======
-                    userAgent => logger.log('Target userAgent: ' + userAgent),
-                    err => logger.log('Getting userAgent failed: ' + err.message))
-                .then(() => {
-                    //const cacheDisabled = (<ICommonRequestArgs>this._launchAttachArgs).disableNetworkCache || false;
-                    //this.chrome.Network.setCacheDisabled({ cacheDisabled });
-                });
 
             const userAgentForTelemetryPromise = userAgentPromise.then(userAgent => {
                 const properties = { "Versions.Target.UserAgent": userAgent };
@@ -196,7 +188,6 @@
 
             // Add version information to all telemetry events from now on
             telemetry.telemetry.addCustomGlobalProperty(userAgentForTelemetryPromise);
->>>>>>> 7c2aa362
         });
     }
 
