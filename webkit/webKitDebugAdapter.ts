--- conflicted
+++ resolved
@@ -1,624 +1,622 @@
-/*---------------------------------------------------------
- * Copyright (C) Microsoft Corporation. All rights reserved.
- *--------------------------------------------------------*/
-
-import {Event} from '../common/v8Protocol';
-import {StoppedEvent, InitializedEvent, TerminatedEvent, OutputEvent} from '../common/debugSession';
-import {Handles} from '../common/handles';
-import {WebKitConnection} from './webKitConnection';
-import * as utils from './utilities';
-import {Logger} from './utilities';
-import {formatConsoleMessage} from './consoleHelper';
-
-import {spawn, ChildProcess} from 'child_process';
-import * as path from 'path';
-
-interface IScopeVarHandle {
-    objectId: string;
-    thisObj?: WebKitProtocol.Runtime.RemoteObject;
-}
-
-export class WebKitDebugAdapter implements IDebugAdapter {
-    private static THREAD_ID = 1;
-    private static PAGE_PAUSE_MESSAGE = 'Paused in Visual Studio Code';
-    private static EXCEPTION_VALUE_ID = 'EXCEPTION_VALUE_ID';
-
-    private _initArgs: DebugProtocol.InitializeRequestArguments;
-    private _isLoggingInitialized: boolean;
-
-    private _clientAttached: boolean;
-    private _variableHandles: Handles<IScopeVarHandle>;
-    private _currentStack: WebKitProtocol.Debugger.CallFrame[];
-    private _committedBreakpointsByUrl: Map<string, WebKitProtocol.Debugger.BreakpointId[]>;
-    private _overlayHelper: utils.DebounceHelper;
-    private _exceptionValueObject: WebKitProtocol.Runtime.RemoteObject;
-    private _expectingResumedEvent: boolean;
-    private _scriptsById: Map<WebKitProtocol.Debugger.ScriptId, WebKitProtocol.Debugger.Script>;
-    private _setBreakpointsRequestQ: Promise<any>;
-
-    private _chromeProc: ChildProcess;
-    private _webKitConnection: WebKitConnection;
-    private _eventHandler: (event: DebugProtocol.Event) => void;
-
-
-    public constructor() {
-        this._variableHandles = new Handles<IScopeVarHandle>();
-        this._overlayHelper = new utils.DebounceHelper(/*timeoutMs=*/200);
-
-        this.clearEverything();
-    }
-
-    private get paused(): boolean {
-        return !!this._currentStack;
-    }
-
-    private clearTargetContext(): void {
-        this._scriptsById = new Map<WebKitProtocol.Debugger.ScriptId, WebKitProtocol.Debugger.Script>();
-        this._committedBreakpointsByUrl = new Map<string, WebKitProtocol.Debugger.BreakpointId[]>();
-        this._setBreakpointsRequestQ = Promise.resolve<void>();
-        this.fireEvent(new Event('clearTargetContext'));
-    }
-
-    private clearClientContext(): void {
-        this._clientAttached = false;
-        this.fireEvent(new Event('clearClientContext'));
-    }
-
-    public registerEventHandler(eventHandler: (event: DebugProtocol.Event) => void): void {
-        this._eventHandler = eventHandler;
-    }
-
-    public initialize(args: DebugProtocol.InitializeRequestArguments): void {
-        // Cache to log if diagnostic logging is enabled later
-        this._initArgs = args;
-    }
-
-    public launch(args: ILaunchRequestArgs): Promise<void> {
-        this.initializeLogging('launch', args);
-
-        // Check exists?
-        const chromePath = args.runtimeExecutable || utils.getBrowserPath();
-        if (!chromePath) {
-            return utils.errP(`Can't find Chrome - install it or set the "runtimeExecutable" field in the launch config.`);
-        }
-
-        // Start with remote debugging enabled
-        const port = args.port || 9222;
-        const chromeArgs: string[] = ['--remote-debugging-port=' + port];
-
-        // Also start with extra stuff disabled
-        chromeArgs.push(...['--no-first-run', '--no-default-browser-check']);
-        if (args.runtimeArgs) {
-            chromeArgs.push(...args.runtimeArgs);
-        }
-
-        if (args.userDataDir) {
-            chromeArgs.push('--user-data-dir=' + args.userDataDir);
-        }
-
-        let launchUrl: string;
-        if (args.file) {
-            launchUrl = utils.pathToFileURL(args.file);
-        } else if (args.url) {
-            launchUrl = args.url;
-        }
-
-        if (launchUrl) {
-            chromeArgs.push(launchUrl);
-        }
-
-        Logger.log(`spawn('${chromePath}', ${JSON.stringify(chromeArgs) })`);
-        this._chromeProc = spawn(chromePath, chromeArgs, {
-            detached: true,
-            stdio: ['ignore']
-        });
-        (<any>this._chromeProc).unref();
-        this._chromeProc.on('error', (err) => {
-            Logger.log('chrome error: ' + err);
-            this.terminateSession();
-        });
-
-        return this._attach(port, launchUrl);
-    }
-
-    public attach(args: IAttachRequestArgs): Promise<void> {
-        if (args.port == null) {
-            return utils.errP('The "port" field is required in the attach config.');
-        }
-
-        this.initializeLogging('attach', args);
-
-        return this._attach(args.port, args.url);
-    }
-
-    public initializeLogging(name: string, args: IAttachRequestArgs | ILaunchRequestArgs): void {
-        if (args.diagnosticLogging && !this._isLoggingInitialized) {
-            Logger.enableDiagnosticLogging();
-            utils.Logger.log(`initialize(${JSON.stringify(this._initArgs) })`);
-            utils.Logger.log(`${name}(${JSON.stringify(args) })`);
-
-<<<<<<< HEAD
-            this._isLoggingInitialized = true;
-        }
-    }
-
-    /**
-     * Chrome is closing, or error'd somehow, stop the debug session
-     */
-    public terminateSession(): void {
-        if (this._clientAttached) {
-            this.fireEvent(new TerminatedEvent());
-        }
-
-        this.clearEverything();
-    }
-
-    public clearEverything(): void {
-        this.clearClientContext();
-        this.clearTargetContext();
-        this._chromeProc = null;
-
-        if (this._webKitConnection) {
-            this._webKitConnection.close();
-            this._webKitConnection = null;
-=======
-            if (!args.webRoot) {
-                utils.Logger.log('WARNING: "webRoot" is not set - if resolving sourcemaps fails, please set the "webRoot" property in the launch config.');
-            }
->>>>>>> 7101aa36
-        }
-    }
-
-    private _attach(port: number, url?: string): Promise<void> {
-        // ODP client is attaching - if not attached to the webkit target, create a connection and attach
-        this._clientAttached = true;
-        if (!this._webKitConnection) {
-            this._webKitConnection = new WebKitConnection();
-            this._webKitConnection.on('Debugger.paused', params => this.onDebuggerPaused(params));
-            this._webKitConnection.on('Debugger.resumed', () => this.onDebuggerResumed());
-            this._webKitConnection.on('Debugger.scriptParsed', params => this.onScriptParsed(params));
-            this._webKitConnection.on('Debugger.globalObjectCleared', () => this.onGlobalObjectCleared());
-            this._webKitConnection.on('Debugger.breakpointResolved', params => this.onBreakpointResolved(params));
-
-            this._webKitConnection.on('Console.messageAdded', params => this.onConsoleMessage(params));
-
-            this._webKitConnection.on('Inspector.detached', () => this.terminateSession());
-            this._webKitConnection.on('close', () => this.terminateSession());
-            this._webKitConnection.on('error', () => this.terminateSession());
-
-            return this._webKitConnection.attach(port, url)
-                .then(
-                () => this.fireEvent(new InitializedEvent()),
-                e => {
-                    this.clearEverything();
-                    return utils.errP(e);
-                });
-        } else {
-            return Promise.resolve<void>();
-        }
-    }
-
-    private fireEvent(event: DebugProtocol.Event): void {
-        if (this._eventHandler) {
-            this._eventHandler(event);
-        }
-    }
-
-    /**
-     * e.g. the target navigated
-     */
-    private onGlobalObjectCleared(): void {
-        this.clearTargetContext();
-    }
-
-    private onDebuggerPaused(notification: WebKitProtocol.Debugger.PausedParams): void {
-
-        this._overlayHelper.doAndCancel(() => this._webKitConnection.page_setOverlayMessage(WebKitDebugAdapter.PAGE_PAUSE_MESSAGE));
-        this._currentStack = notification.callFrames;
-
-        // We can tell when we've broken on an exception. Otherwise if hitBreakpoints is set, assume we hit a
-        // breakpoint. If not set, assume it was a step. We can't tell the difference between step and 'break on anything'.
-        let reason: string;
-        let exceptionText: string;
-        if (notification.reason === 'exception') {
-            reason = 'exception';
-            if (notification.data && this._currentStack.length) {
-                // Insert a scope to wrap the exception object. exceptionText is unused by Code at the moment.
-                const remoteObjValue = utils.remoteObjectToValue(notification.data, false);
-                let scopeObject: WebKitProtocol.Runtime.RemoteObject;
-
-                if (remoteObjValue.variableHandleRef) {
-                    // If the remote object is an object (probably an Error), treat the object like a scope.
-                    exceptionText = notification.data.description;
-                    scopeObject = notification.data;
-                } else {
-                    // If it's a value, use a special flag and save the value for later.
-                    exceptionText = notification.data.value;
-                    scopeObject = <any>{ objectId: WebKitDebugAdapter.EXCEPTION_VALUE_ID };
-                    this._exceptionValueObject = notification.data;
-                }
-
-                this._currentStack[0].scopeChain.unshift({ type: 'Exception', object: scopeObject });
-            }
-        } else {
-            reason = (notification.hitBreakpoints && notification.hitBreakpoints.length) ? 'breakpoint' : 'step';
-        }
-
-        this.fireEvent(new StoppedEvent(reason, /*threadId=*/WebKitDebugAdapter.THREAD_ID, exceptionText));
-    }
-
-    private onDebuggerResumed(): void {
-        this._overlayHelper.wait(() => this._webKitConnection.page_clearOverlayMessage());
-        this._currentStack = null;
-
-        if (!this._expectingResumedEvent) {
-            // This is a private undocumented event provided by VS Code to support the 'continue' button on a paused Chrome page
-            let resumedEvent = new Event('continued', { threadId: WebKitDebugAdapter.THREAD_ID });
-            this.fireEvent(resumedEvent);
-        } else {
-            this._expectingResumedEvent = false;
-        }
-    }
-
-    private onScriptParsed(script: WebKitProtocol.Debugger.Script): void {
-        this._scriptsById.set(script.scriptId, script);
-
-        if (!this.isExtensionScript(script)) {
-            this.fireEvent(new Event('scriptParsed', { scriptUrl: script.url, sourceMapURL: script.sourceMapURL }));
-        }
-    }
-
-    private onBreakpointResolved(params: WebKitProtocol.Debugger.BreakpointResolvedParams): void {
-        const script = this._scriptsById.get(params.location.scriptId);
-        if (!script) {
-            // Breakpoint resolved for a script we don't know about
-            return;
-        }
-
-        const committedBps = this._committedBreakpointsByUrl.get(script.url) || [];
-        committedBps.push(params.breakpointId);
-        this._committedBreakpointsByUrl.set(script.url, committedBps);
-    }
-
-    private onConsoleMessage(params: WebKitProtocol.Console.MessageAddedParams): void {
-        const formattedMessage = formatConsoleMessage(params.message);
-        if (formattedMessage) {
-            this.fireEvent(new OutputEvent(
-                formattedMessage.text + '\n',
-                formattedMessage.isError ? 'stderr' : 'stdout'));
-        }
-    }
-
-    public disconnect(): Promise<void> {
-        if (this._chromeProc) {
-            this._chromeProc.kill('SIGINT');
-            this._chromeProc = null;
-        }
-
-        this.clearEverything();
-
-        return Promise.resolve<void>();
-    }
-
-    public setBreakpoints(args: ISetBreakpointsArgs): Promise<ISetBreakpointsResponseBody> {
-        let targetScriptUrl: string;
-        if (args.source.path) {
-            targetScriptUrl = args.source.path;
-        } else if (args.source.sourceReference) {
-            const targetScript = this._scriptsById.get(sourceReferenceToScriptId(args.source.sourceReference));
-            if (targetScript) {
-                targetScriptUrl = targetScript.url;
-            }
-        }
-
-        if (targetScriptUrl) {
-            // DebugProtocol sends all current breakpoints for the script. Clear all scripts for the breakpoint then add all of them
-            const setBreakpointsPFailOnError = this._setBreakpointsRequestQ
-                .then(() => this._clearAllBreakpoints(targetScriptUrl))
-                .then(() => this._addBreakpoints(targetScriptUrl, args.lines, args.cols))
-                .then(responses => ({ breakpoints: this._webkitBreakpointResponsesToODPBreakpoints(targetScriptUrl, responses, args.lines) }));
-
-            const setBreakpointsPTimeout = utils.promiseTimeout(setBreakpointsPFailOnError, /*timeoutMs*/2000, 'Set breakpoints request timed out');
-
-            // Do just one setBreakpointsRequest at a time to avoid interleaving breakpoint removed/breakpoint added requests to Chrome.
-            // Swallow errors in the promise queue chain so it doesn't get blocked, but return the failing promise for error handling.
-            this._setBreakpointsRequestQ = setBreakpointsPTimeout.catch(() => undefined);
-            return setBreakpointsPTimeout;
-        } else {
-            return utils.errP(`Can't find script for breakpoint request`);
-        }
-    }
-
-    public setFunctionBreakpoints(): Promise<any> {
-        return Promise.resolve();
-    }
-
-    private _clearAllBreakpoints(url: string): Promise<void> {
-        if (!this._committedBreakpointsByUrl.has(url)) {
-            return Promise.resolve<void>();
-        }
-
-        // Remove breakpoints one at a time. Seems like it would be ok to send the removes all at once,
-        // but there is a chrome bug where when removing 5+ or so breakpoints at once, it gets into a weird
-        // state where later adds on the same line will fail with 'breakpoint already exists' even though it
-        // does not break there.
-        return this._committedBreakpointsByUrl.get(url).reduce((p, bpId) => {
-            return p.then(() => this._webKitConnection.debugger_removeBreakpoint(bpId)).then(() => { });
-        }, Promise.resolve<void>()).then(() => {
-            this._committedBreakpointsByUrl.set(url, null);
-        });
-    }
-
-    private _addBreakpoints(url: string, lines: number[], cols?: number[]): Promise<WebKitProtocol.Debugger.SetBreakpointByUrlResponse[]> {
-        // Call setBreakpoint for all breakpoints in the script simultaneously
-        const responsePs = lines
-            .map((lineNumber, i) => this._webKitConnection.debugger_setBreakpointByUrl(url, lineNumber, cols ? cols[i] : 0));
-
-        // Join all setBreakpoint requests to a single promise
-        return Promise.all(responsePs);
-    }
-
-    private _webkitBreakpointResponsesToODPBreakpoints(url: string, responses: WebKitProtocol.Debugger.SetBreakpointByUrlResponse[], requestLines: number[]): IBreakpoint[] {
-        // Don't cache errored responses
-        const committedBpIds = responses
-            .filter(response => !response.error)
-            .map(response => response.result.breakpointId);
-
-        // Cache successfully set breakpoint ids from webkit in committedBreakpoints set
-        this._committedBreakpointsByUrl.set(url, committedBpIds);
-
-        // Map committed breakpoints to DebugProtocol response breakpoints
-        return responses
-            .map((response, i) => {
-                // The output list needs to be the same length as the input list, so map errors to
-                // unverified breakpoints.
-                if (response.error || !response.result.locations.length) {
-                    return <IBreakpoint>{
-                        verified: false,
-                        line: requestLines[i],
-                        column: 0
-                    };
-                }
-
-                return <IBreakpoint>{
-                    verified: true,
-                    line: response.result.locations[0].lineNumber,
-                    column: response.result.locations[0].columnNumber
-                };
-            });
-    }
-
-    public setExceptionBreakpoints(args: DebugProtocol.SetExceptionBreakpointsArguments): Promise<void> {
-        let state: string;
-        if (args.filters.indexOf('all') >= 0) {
-            state = 'all';
-        } else if (args.filters.indexOf('uncaught') >= 0) {
-            state = 'uncaught';
-        } else {
-            state = 'none';
-        }
-
-        return this._webKitConnection.debugger_setPauseOnExceptions(state)
-            .then(() => { });
-    }
-
-    public continue(): Promise<void> {
-        this._expectingResumedEvent = true;
-        return this._webKitConnection.debugger_resume()
-            .then(() => { });
-    }
-
-    public next(): Promise<void> {
-        this._expectingResumedEvent = true;
-        return this._webKitConnection.debugger_stepOver()
-            .then(() => { });
-    }
-
-    public stepIn(): Promise<void> {
-        this._expectingResumedEvent = true;
-        return this._webKitConnection.debugger_stepIn()
-            .then(() => { });
-    }
-
-    public stepOut(): Promise<void> {
-        this._expectingResumedEvent = true;
-        return this._webKitConnection.debugger_stepOut()
-            .then(() => { });
-    }
-
-    public pause(): Promise<void> {
-        return this._webKitConnection.debugger_pause()
-            .then(() => { });
-    }
-
-    public stackTrace(args: DebugProtocol.StackTraceArguments): IStackTraceResponseBody {
-        // Only process at the requested number of frames, if 'levels' is specified
-        let stack = this._currentStack;
-        if (args.levels) {
-            stack = this._currentStack.filter((_, i) => i < args.levels);
-        }
-
-        const stackFrames: DebugProtocol.StackFrame[] = stack
-            .map((callFrame: WebKitProtocol.Debugger.CallFrame, i: number) => {
-                const script = this._scriptsById.get(callFrame.location.scriptId);
-                const line = callFrame.location.lineNumber;
-                const column = callFrame.location.columnNumber;
-
-                try {
-                    // When the script has a url and isn't a content script, send the name and path fields. PathTransformer will
-                    // attempt to resolve it to a script in the workspace. Otherwise, send the name and sourceReference fields.
-                    const source: DebugProtocol.Source =
-                        script.url && !this.isExtensionScript(script) ?
-                            {
-                                name: path.basename(script.url),
-                                path: script.url,
-                                sourceReference: scriptIdToSourceReference(script.scriptId) // will be 0'd out by PathTransformer if not needed
-                            } :
-                            {
-                                // Name should be undefined, work around VS Code bug 20274
-                                name: 'eval: ' + script.scriptId,
-                                sourceReference: scriptIdToSourceReference(script.scriptId)
-                            };
-
-                    // If the frame doesn't have a function name, it's either an anonymous function
-                    // or eval script. If its source has a name, it's probably an anonymous function.
-                    const frameName = callFrame.functionName || (script.url ? '(anonymous function)' : '(eval code)');
-                    return {
-                        id: i,
-                        name: frameName,
-                        source,
-                        line: line,
-                        column
-                    };
-                } catch (e) {
-                    // Some targets such as the iOS simulator behave badly and return nonsense callFrames.
-                    // In these cases, return a dummy stack frame
-                    return {
-                        id: i,
-                        name: 'Unknown',
-                        source: {name: 'eval:Unknown'},
-                        line,
-                        column
-                    };
-                }
-            });
-
-        return { stackFrames };
-    }
-
-    public scopes(args: DebugProtocol.ScopesArguments): IScopesResponseBody {
-        const scopes = this._currentStack[args.frameId].scopeChain.map((scope: WebKitProtocol.Debugger.Scope, i: number) => {
-            const scopeHandle: IScopeVarHandle = { objectId: scope.object.objectId };
-            if (i === 0) {
-                // The first scope should include 'this'. Keep the RemoteObject reference for use by the variables request
-                scopeHandle.thisObj = this._currentStack[args.frameId]['this'];
-            }
-
-            return <DebugProtocol.Scope>{
-                name: scope.type,
-                variablesReference: this._variableHandles.create(scopeHandle),
-                expensive: scope.type === 'global'
-            };
-        });
-
-        return { scopes };
-    }
-
-    public variables(args: DebugProtocol.VariablesArguments): Promise<IVariablesResponseBody> {
-        const handle = this._variableHandles.get(args.variablesReference);
-        if (handle.objectId === WebKitDebugAdapter.EXCEPTION_VALUE_ID) {
-            // If this is the special marker for an exception value, create a fake property descriptor so the usual route can be used
-            const excValuePropDescriptor: WebKitProtocol.Runtime.PropertyDescriptor = <any>{ name: 'exception', value: this._exceptionValueObject };
-            return Promise.resolve({ variables: [this.propertyDescriptorToVariable(excValuePropDescriptor)] });
-        } else if (handle != null) {
-            return Promise.all([
-                // Need to make two requests to get all properties
-                this._webKitConnection.runtime_getProperties(handle.objectId, /*ownProperties=*/false, /*accessorPropertiesOnly=*/true),
-                this._webKitConnection.runtime_getProperties(handle.objectId, /*ownProperties=*/true, /*accessorPropertiesOnly=*/false)
-            ]).then(getPropsResponses => {
-                // Sometimes duplicates will be returned - merge all property descriptors returned
-                const propsByName = new Map<string, WebKitProtocol.Runtime.PropertyDescriptor>();
-                getPropsResponses.forEach(response => {
-                    if (!response.error) {
-                        response.result.result.forEach(propDesc =>
-                            propsByName.set(propDesc.name, propDesc));
-                    }
-                });
-
-                // Convert WebKitProtocol prop descriptors to DebugProtocol vars, sort the result
-                const variables: DebugProtocol.Variable[] = [];
-                propsByName.forEach(propDesc => variables.push(this.propertyDescriptorToVariable(propDesc)));
-                variables.sort((var1, var2) => var1.name.localeCompare(var2.name));
-
-                // If this is a scope that should have the 'this', prop, insert it at the top of the list
-                if (handle.thisObj) {
-                    variables.unshift(this.propertyDescriptorToVariable(<any>{ name: 'this', value: handle.thisObj }));
-                }
-
-                return { variables };
-            });
-        } else {
-            return Promise.resolve();
-        }
-    }
-
-    public source(args: DebugProtocol.SourceArguments): Promise<ISourceResponseBody> {
-        return this._webKitConnection.debugger_getScriptSource(sourceReferenceToScriptId(args.sourceReference)).then(webkitResponse => {
-            return { content: webkitResponse.result.scriptSource };
-        });
-    }
-
-    public threads(): IThreadsResponseBody {
-        return {
-            threads: [
-                {
-                    id: WebKitDebugAdapter.THREAD_ID,
-                    name: 'Thread ' + WebKitDebugAdapter.THREAD_ID
-                }
-            ]
-        };
-    }
-
-    public evaluate(args: DebugProtocol.EvaluateArguments): Promise<IEvaluateResponseBody> {
-        let evalPromise: Promise<any>;
-        if (this.paused) {
-            const callFrameId = this._currentStack[args.frameId].callFrameId;
-            evalPromise = this._webKitConnection.debugger_evaluateOnCallFrame(callFrameId, args.expression);
-        } else {
-            evalPromise = this._webKitConnection.runtime_evaluate(args.expression);
-        }
-
-        return evalPromise.then(evalResponse => {
-            if (evalResponse.result.wasThrown) {
-                const evalResult = evalResponse.result;
-                let errorMessage: string = 'Error';
-                if (evalResult.exceptionDetails) {
-                    errorMessage = evalResult.exceptionDetails.text;
-                } else if (evalResult.result && evalResult.result.description) {
-                    errorMessage = evalResult.result.description;
-                }
-                return utils.errP(errorMessage);
-            }
-
-            const { value, variablesReference } = this.remoteObjectToValue(evalResponse.result.result);
-            return { result: value, variablesReference };
-        });
-    }
-
-    private propertyDescriptorToVariable(propDesc: WebKitProtocol.Runtime.PropertyDescriptor): DebugProtocol.Variable {
-        if (propDesc.get || propDesc.set) {
-            // A property doesn't have a value here, and we shouldn't evaluate the getter because it may have side effects.
-            // Node adapter shows 'undefined', Chrome can eval the getter on demand.
-            return { name: propDesc.name, value: 'property', variablesReference: 0 };
-        } else {
-            const { value, variablesReference } = this.remoteObjectToValue(propDesc.value);
-            return { name: propDesc.name, value, variablesReference };
-        }
-    }
-
-    /**
-     * Run the object through Utilities.remoteObjectToValue, and if it returns a variableHandle reference,
-     * use it with this instance's variableHandles to create a variable handle.
-     */
-    private remoteObjectToValue(object: WebKitProtocol.Runtime.RemoteObject): { value: string, variablesReference: number } {
-        const { value, variableHandleRef } = utils.remoteObjectToValue(object);
-        const result = { value, variablesReference: 0 };
-        if (variableHandleRef) {
-            result.variablesReference = this._variableHandles.create({ objectId: variableHandleRef });
-        }
-
-        return result;
-    }
-
-    private isExtensionScript(script: WebKitProtocol.Debugger.Script): boolean {
-        return script.isContentScript || !script.url || script.url.startsWith('extensions::') || script.url.startsWith('chrome-extension://');
-    }
-}
-
-function scriptIdToSourceReference(scriptId: WebKitProtocol.Debugger.ScriptId): number {
-    return parseInt(scriptId, 10);
-}
-
-function sourceReferenceToScriptId(sourceReference: number): WebKitProtocol.Debugger.ScriptId {
-    return '' + sourceReference;
-}
+/*---------------------------------------------------------
+ * Copyright (C) Microsoft Corporation. All rights reserved.
+ *--------------------------------------------------------*/
+
+import {Event} from '../common/v8Protocol';
+import {StoppedEvent, InitializedEvent, TerminatedEvent, OutputEvent} from '../common/debugSession';
+import {Handles} from '../common/handles';
+import {WebKitConnection} from './webKitConnection';
+import * as utils from './utilities';
+import {Logger} from './utilities';
+import {formatConsoleMessage} from './consoleHelper';
+
+import {spawn, ChildProcess} from 'child_process';
+import * as path from 'path';
+
+interface IScopeVarHandle {
+    objectId: string;
+    thisObj?: WebKitProtocol.Runtime.RemoteObject;
+}
+
+export class WebKitDebugAdapter implements IDebugAdapter {
+    private static THREAD_ID = 1;
+    private static PAGE_PAUSE_MESSAGE = 'Paused in Visual Studio Code';
+    private static EXCEPTION_VALUE_ID = 'EXCEPTION_VALUE_ID';
+
+    private _initArgs: DebugProtocol.InitializeRequestArguments;
+    private _isLoggingInitialized: boolean;
+
+    private _clientAttached: boolean;
+    private _variableHandles: Handles<IScopeVarHandle>;
+    private _currentStack: WebKitProtocol.Debugger.CallFrame[];
+    private _committedBreakpointsByUrl: Map<string, WebKitProtocol.Debugger.BreakpointId[]>;
+    private _overlayHelper: utils.DebounceHelper;
+    private _exceptionValueObject: WebKitProtocol.Runtime.RemoteObject;
+    private _expectingResumedEvent: boolean;
+    private _scriptsById: Map<WebKitProtocol.Debugger.ScriptId, WebKitProtocol.Debugger.Script>;
+    private _setBreakpointsRequestQ: Promise<any>;
+
+    private _chromeProc: ChildProcess;
+    private _webKitConnection: WebKitConnection;
+    private _eventHandler: (event: DebugProtocol.Event) => void;
+
+
+    public constructor() {
+        this._variableHandles = new Handles<IScopeVarHandle>();
+        this._overlayHelper = new utils.DebounceHelper(/*timeoutMs=*/200);
+
+        this.clearEverything();
+    }
+
+    private get paused(): boolean {
+        return !!this._currentStack;
+    }
+
+    private clearTargetContext(): void {
+        this._scriptsById = new Map<WebKitProtocol.Debugger.ScriptId, WebKitProtocol.Debugger.Script>();
+        this._committedBreakpointsByUrl = new Map<string, WebKitProtocol.Debugger.BreakpointId[]>();
+        this._setBreakpointsRequestQ = Promise.resolve<void>();
+        this.fireEvent(new Event('clearTargetContext'));
+    }
+
+    private clearClientContext(): void {
+        this._clientAttached = false;
+        this.fireEvent(new Event('clearClientContext'));
+    }
+
+    public registerEventHandler(eventHandler: (event: DebugProtocol.Event) => void): void {
+        this._eventHandler = eventHandler;
+    }
+
+    public initialize(args: DebugProtocol.InitializeRequestArguments): void {
+        // Cache to log if diagnostic logging is enabled later
+        this._initArgs = args;
+    }
+
+    public launch(args: ILaunchRequestArgs): Promise<void> {
+        this.initializeLogging('launch', args);
+
+        // Check exists?
+        const chromePath = args.runtimeExecutable || utils.getBrowserPath();
+        if (!chromePath) {
+            return utils.errP(`Can't find Chrome - install it or set the "runtimeExecutable" field in the launch config.`);
+        }
+
+        // Start with remote debugging enabled
+        const port = args.port || 9222;
+        const chromeArgs: string[] = ['--remote-debugging-port=' + port];
+
+        // Also start with extra stuff disabled
+        chromeArgs.push(...['--no-first-run', '--no-default-browser-check']);
+        if (args.runtimeArgs) {
+            chromeArgs.push(...args.runtimeArgs);
+        }
+
+        if (args.userDataDir) {
+            chromeArgs.push('--user-data-dir=' + args.userDataDir);
+        }
+
+        let launchUrl: string;
+        if (args.file) {
+            launchUrl = utils.pathToFileURL(args.file);
+        } else if (args.url) {
+            launchUrl = args.url;
+        }
+
+        if (launchUrl) {
+            chromeArgs.push(launchUrl);
+        }
+
+        Logger.log(`spawn('${chromePath}', ${JSON.stringify(chromeArgs) })`);
+        this._chromeProc = spawn(chromePath, chromeArgs, {
+            detached: true,
+            stdio: ['ignore']
+        });
+        (<any>this._chromeProc).unref();
+        this._chromeProc.on('error', (err) => {
+            Logger.log('chrome error: ' + err);
+            this.terminateSession();
+        });
+
+        return this._attach(port, launchUrl);
+    }
+
+    public attach(args: IAttachRequestArgs): Promise<void> {
+        if (args.port == null) {
+            return utils.errP('The "port" field is required in the attach config.');
+        }
+
+        this.initializeLogging('attach', args);
+
+        return this._attach(args.port, args.url);
+    }
+
+    public initializeLogging(name: string, args: IAttachRequestArgs | ILaunchRequestArgs): void {
+        if (args.diagnosticLogging && !this._isLoggingInitialized) {
+            Logger.enableDiagnosticLogging();
+            utils.Logger.log(`initialize(${JSON.stringify(this._initArgs) })`);
+            utils.Logger.log(`${name}(${JSON.stringify(args) })`);
+
+            if (!args.webRoot) {
+                utils.Logger.log('WARNING: "webRoot" is not set - if resolving sourcemaps fails, please set the "webRoot" property in the launch config.');
+            }
+
+            this._isLoggingInitialized = true;
+        }
+    }
+
+    /**
+     * Chrome is closing, or error'd somehow, stop the debug session
+     */
+    public terminateSession(): void {
+        if (this._clientAttached) {
+            this.fireEvent(new TerminatedEvent());
+        }
+
+        this.clearEverything();
+    }
+
+    public clearEverything(): void {
+        this.clearClientContext();
+        this.clearTargetContext();
+        this._chromeProc = null;
+
+        if (this._webKitConnection) {
+            this._webKitConnection.close();
+            this._webKitConnection = null;
+        }
+    }
+
+    private _attach(port: number, url?: string): Promise<void> {
+        // ODP client is attaching - if not attached to the webkit target, create a connection and attach
+        this._clientAttached = true;
+        if (!this._webKitConnection) {
+            this._webKitConnection = new WebKitConnection();
+            this._webKitConnection.on('Debugger.paused', params => this.onDebuggerPaused(params));
+            this._webKitConnection.on('Debugger.resumed', () => this.onDebuggerResumed());
+            this._webKitConnection.on('Debugger.scriptParsed', params => this.onScriptParsed(params));
+            this._webKitConnection.on('Debugger.globalObjectCleared', () => this.onGlobalObjectCleared());
+            this._webKitConnection.on('Debugger.breakpointResolved', params => this.onBreakpointResolved(params));
+
+            this._webKitConnection.on('Console.messageAdded', params => this.onConsoleMessage(params));
+
+            this._webKitConnection.on('Inspector.detached', () => this.terminateSession());
+            this._webKitConnection.on('close', () => this.terminateSession());
+            this._webKitConnection.on('error', () => this.terminateSession());
+
+            return this._webKitConnection.attach(port, url)
+                .then(
+                () => this.fireEvent(new InitializedEvent()),
+                e => {
+                    this.clearEverything();
+                    return utils.errP(e);
+                });
+        } else {
+            return Promise.resolve<void>();
+        }
+    }
+
+    private fireEvent(event: DebugProtocol.Event): void {
+        if (this._eventHandler) {
+            this._eventHandler(event);
+        }
+    }
+
+    /**
+     * e.g. the target navigated
+     */
+    private onGlobalObjectCleared(): void {
+        this.clearTargetContext();
+    }
+
+    private onDebuggerPaused(notification: WebKitProtocol.Debugger.PausedParams): void {
+
+        this._overlayHelper.doAndCancel(() => this._webKitConnection.page_setOverlayMessage(WebKitDebugAdapter.PAGE_PAUSE_MESSAGE));
+        this._currentStack = notification.callFrames;
+
+        // We can tell when we've broken on an exception. Otherwise if hitBreakpoints is set, assume we hit a
+        // breakpoint. If not set, assume it was a step. We can't tell the difference between step and 'break on anything'.
+        let reason: string;
+        let exceptionText: string;
+        if (notification.reason === 'exception') {
+            reason = 'exception';
+            if (notification.data && this._currentStack.length) {
+                // Insert a scope to wrap the exception object. exceptionText is unused by Code at the moment.
+                const remoteObjValue = utils.remoteObjectToValue(notification.data, false);
+                let scopeObject: WebKitProtocol.Runtime.RemoteObject;
+
+                if (remoteObjValue.variableHandleRef) {
+                    // If the remote object is an object (probably an Error), treat the object like a scope.
+                    exceptionText = notification.data.description;
+                    scopeObject = notification.data;
+                } else {
+                    // If it's a value, use a special flag and save the value for later.
+                    exceptionText = notification.data.value;
+                    scopeObject = <any>{ objectId: WebKitDebugAdapter.EXCEPTION_VALUE_ID };
+                    this._exceptionValueObject = notification.data;
+                }
+
+                this._currentStack[0].scopeChain.unshift({ type: 'Exception', object: scopeObject });
+            }
+        } else {
+            reason = (notification.hitBreakpoints && notification.hitBreakpoints.length) ? 'breakpoint' : 'step';
+        }
+
+        this.fireEvent(new StoppedEvent(reason, /*threadId=*/WebKitDebugAdapter.THREAD_ID, exceptionText));
+    }
+
+    private onDebuggerResumed(): void {
+        this._overlayHelper.wait(() => this._webKitConnection.page_clearOverlayMessage());
+        this._currentStack = null;
+
+        if (!this._expectingResumedEvent) {
+            // This is a private undocumented event provided by VS Code to support the 'continue' button on a paused Chrome page
+            let resumedEvent = new Event('continued', { threadId: WebKitDebugAdapter.THREAD_ID });
+            this.fireEvent(resumedEvent);
+        } else {
+            this._expectingResumedEvent = false;
+        }
+    }
+
+    private onScriptParsed(script: WebKitProtocol.Debugger.Script): void {
+        this._scriptsById.set(script.scriptId, script);
+
+        if (!this.isExtensionScript(script)) {
+            this.fireEvent(new Event('scriptParsed', { scriptUrl: script.url, sourceMapURL: script.sourceMapURL }));
+        }
+    }
+
+    private onBreakpointResolved(params: WebKitProtocol.Debugger.BreakpointResolvedParams): void {
+        const script = this._scriptsById.get(params.location.scriptId);
+        if (!script) {
+            // Breakpoint resolved for a script we don't know about
+            return;
+        }
+
+        const committedBps = this._committedBreakpointsByUrl.get(script.url) || [];
+        committedBps.push(params.breakpointId);
+        this._committedBreakpointsByUrl.set(script.url, committedBps);
+    }
+
+    private onConsoleMessage(params: WebKitProtocol.Console.MessageAddedParams): void {
+        const formattedMessage = formatConsoleMessage(params.message);
+        if (formattedMessage) {
+            this.fireEvent(new OutputEvent(
+                formattedMessage.text + '\n',
+                formattedMessage.isError ? 'stderr' : 'stdout'));
+        }
+    }
+
+    public disconnect(): Promise<void> {
+        if (this._chromeProc) {
+            this._chromeProc.kill('SIGINT');
+            this._chromeProc = null;
+        }
+
+        this.clearEverything();
+
+        return Promise.resolve<void>();
+    }
+
+    public setBreakpoints(args: ISetBreakpointsArgs): Promise<ISetBreakpointsResponseBody> {
+        let targetScriptUrl: string;
+        if (args.source.path) {
+            targetScriptUrl = args.source.path;
+        } else if (args.source.sourceReference) {
+            const targetScript = this._scriptsById.get(sourceReferenceToScriptId(args.source.sourceReference));
+            if (targetScript) {
+                targetScriptUrl = targetScript.url;
+            }
+        }
+
+        if (targetScriptUrl) {
+            // DebugProtocol sends all current breakpoints for the script. Clear all scripts for the breakpoint then add all of them
+            const setBreakpointsPFailOnError = this._setBreakpointsRequestQ
+                .then(() => this._clearAllBreakpoints(targetScriptUrl))
+                .then(() => this._addBreakpoints(targetScriptUrl, args.lines, args.cols))
+                .then(responses => ({ breakpoints: this._webkitBreakpointResponsesToODPBreakpoints(targetScriptUrl, responses, args.lines) }));
+
+            const setBreakpointsPTimeout = utils.promiseTimeout(setBreakpointsPFailOnError, /*timeoutMs*/2000, 'Set breakpoints request timed out');
+
+            // Do just one setBreakpointsRequest at a time to avoid interleaving breakpoint removed/breakpoint added requests to Chrome.
+            // Swallow errors in the promise queue chain so it doesn't get blocked, but return the failing promise for error handling.
+            this._setBreakpointsRequestQ = setBreakpointsPTimeout.catch(() => undefined);
+            return setBreakpointsPTimeout;
+        } else {
+            return utils.errP(`Can't find script for breakpoint request`);
+        }
+    }
+
+    public setFunctionBreakpoints(): Promise<any> {
+        return Promise.resolve();
+    }
+
+    private _clearAllBreakpoints(url: string): Promise<void> {
+        if (!this._committedBreakpointsByUrl.has(url)) {
+            return Promise.resolve<void>();
+        }
+
+        // Remove breakpoints one at a time. Seems like it would be ok to send the removes all at once,
+        // but there is a chrome bug where when removing 5+ or so breakpoints at once, it gets into a weird
+        // state where later adds on the same line will fail with 'breakpoint already exists' even though it
+        // does not break there.
+        return this._committedBreakpointsByUrl.get(url).reduce((p, bpId) => {
+            return p.then(() => this._webKitConnection.debugger_removeBreakpoint(bpId)).then(() => { });
+        }, Promise.resolve<void>()).then(() => {
+            this._committedBreakpointsByUrl.set(url, null);
+        });
+    }
+
+    private _addBreakpoints(url: string, lines: number[], cols?: number[]): Promise<WebKitProtocol.Debugger.SetBreakpointByUrlResponse[]> {
+        // Call setBreakpoint for all breakpoints in the script simultaneously
+        const responsePs = lines
+            .map((lineNumber, i) => this._webKitConnection.debugger_setBreakpointByUrl(url, lineNumber, cols ? cols[i] : 0));
+
+        // Join all setBreakpoint requests to a single promise
+        return Promise.all(responsePs);
+    }
+
+    private _webkitBreakpointResponsesToODPBreakpoints(url: string, responses: WebKitProtocol.Debugger.SetBreakpointByUrlResponse[], requestLines: number[]): IBreakpoint[] {
+        // Don't cache errored responses
+        const committedBpIds = responses
+            .filter(response => !response.error)
+            .map(response => response.result.breakpointId);
+
+        // Cache successfully set breakpoint ids from webkit in committedBreakpoints set
+        this._committedBreakpointsByUrl.set(url, committedBpIds);
+
+        // Map committed breakpoints to DebugProtocol response breakpoints
+        return responses
+            .map((response, i) => {
+                // The output list needs to be the same length as the input list, so map errors to
+                // unverified breakpoints.
+                if (response.error || !response.result.locations.length) {
+                    return <IBreakpoint>{
+                        verified: false,
+                        line: requestLines[i],
+                        column: 0
+                    };
+                }
+
+                return <IBreakpoint>{
+                    verified: true,
+                    line: response.result.locations[0].lineNumber,
+                    column: response.result.locations[0].columnNumber
+                };
+            });
+    }
+
+    public setExceptionBreakpoints(args: DebugProtocol.SetExceptionBreakpointsArguments): Promise<void> {
+        let state: string;
+        if (args.filters.indexOf('all') >= 0) {
+            state = 'all';
+        } else if (args.filters.indexOf('uncaught') >= 0) {
+            state = 'uncaught';
+        } else {
+            state = 'none';
+        }
+
+        return this._webKitConnection.debugger_setPauseOnExceptions(state)
+            .then(() => { });
+    }
+
+    public continue(): Promise<void> {
+        this._expectingResumedEvent = true;
+        return this._webKitConnection.debugger_resume()
+            .then(() => { });
+    }
+
+    public next(): Promise<void> {
+        this._expectingResumedEvent = true;
+        return this._webKitConnection.debugger_stepOver()
+            .then(() => { });
+    }
+
+    public stepIn(): Promise<void> {
+        this._expectingResumedEvent = true;
+        return this._webKitConnection.debugger_stepIn()
+            .then(() => { });
+    }
+
+    public stepOut(): Promise<void> {
+        this._expectingResumedEvent = true;
+        return this._webKitConnection.debugger_stepOut()
+            .then(() => { });
+    }
+
+    public pause(): Promise<void> {
+        return this._webKitConnection.debugger_pause()
+            .then(() => { });
+    }
+
+    public stackTrace(args: DebugProtocol.StackTraceArguments): IStackTraceResponseBody {
+        // Only process at the requested number of frames, if 'levels' is specified
+        let stack = this._currentStack;
+        if (args.levels) {
+            stack = this._currentStack.filter((_, i) => i < args.levels);
+        }
+
+        const stackFrames: DebugProtocol.StackFrame[] = stack
+            .map((callFrame: WebKitProtocol.Debugger.CallFrame, i: number) => {
+                const script = this._scriptsById.get(callFrame.location.scriptId);
+                const line = callFrame.location.lineNumber;
+                const column = callFrame.location.columnNumber;
+
+                try {
+                    // When the script has a url and isn't a content script, send the name and path fields. PathTransformer will
+                    // attempt to resolve it to a script in the workspace. Otherwise, send the name and sourceReference fields.
+                    const source: DebugProtocol.Source =
+                        script.url && !this.isExtensionScript(script) ?
+                            {
+                                name: path.basename(script.url),
+                                path: script.url,
+                                sourceReference: scriptIdToSourceReference(script.scriptId) // will be 0'd out by PathTransformer if not needed
+                            } :
+                            {
+                                // Name should be undefined, work around VS Code bug 20274
+                                name: 'eval: ' + script.scriptId,
+                                sourceReference: scriptIdToSourceReference(script.scriptId)
+                            };
+
+                    // If the frame doesn't have a function name, it's either an anonymous function
+                    // or eval script. If its source has a name, it's probably an anonymous function.
+                    const frameName = callFrame.functionName || (script.url ? '(anonymous function)' : '(eval code)');
+                    return {
+                        id: i,
+                        name: frameName,
+                        source,
+                        line: line,
+                        column
+                    };
+                } catch (e) {
+                    // Some targets such as the iOS simulator behave badly and return nonsense callFrames.
+                    // In these cases, return a dummy stack frame
+                    return {
+                        id: i,
+                        name: 'Unknown',
+                        source: {name: 'eval:Unknown'},
+                        line,
+                        column
+                    };
+                }
+            });
+
+        return { stackFrames };
+    }
+
+    public scopes(args: DebugProtocol.ScopesArguments): IScopesResponseBody {
+        const scopes = this._currentStack[args.frameId].scopeChain.map((scope: WebKitProtocol.Debugger.Scope, i: number) => {
+            const scopeHandle: IScopeVarHandle = { objectId: scope.object.objectId };
+            if (i === 0) {
+                // The first scope should include 'this'. Keep the RemoteObject reference for use by the variables request
+                scopeHandle.thisObj = this._currentStack[args.frameId]['this'];
+            }
+
+            return <DebugProtocol.Scope>{
+                name: scope.type,
+                variablesReference: this._variableHandles.create(scopeHandle),
+                expensive: scope.type === 'global'
+            };
+        });
+
+        return { scopes };
+    }
+
+    public variables(args: DebugProtocol.VariablesArguments): Promise<IVariablesResponseBody> {
+        const handle = this._variableHandles.get(args.variablesReference);
+        if (handle.objectId === WebKitDebugAdapter.EXCEPTION_VALUE_ID) {
+            // If this is the special marker for an exception value, create a fake property descriptor so the usual route can be used
+            const excValuePropDescriptor: WebKitProtocol.Runtime.PropertyDescriptor = <any>{ name: 'exception', value: this._exceptionValueObject };
+            return Promise.resolve({ variables: [this.propertyDescriptorToVariable(excValuePropDescriptor)] });
+        } else if (handle != null) {
+            return Promise.all([
+                // Need to make two requests to get all properties
+                this._webKitConnection.runtime_getProperties(handle.objectId, /*ownProperties=*/false, /*accessorPropertiesOnly=*/true),
+                this._webKitConnection.runtime_getProperties(handle.objectId, /*ownProperties=*/true, /*accessorPropertiesOnly=*/false)
+            ]).then(getPropsResponses => {
+                // Sometimes duplicates will be returned - merge all property descriptors returned
+                const propsByName = new Map<string, WebKitProtocol.Runtime.PropertyDescriptor>();
+                getPropsResponses.forEach(response => {
+                    if (!response.error) {
+                        response.result.result.forEach(propDesc =>
+                            propsByName.set(propDesc.name, propDesc));
+                    }
+                });
+
+                // Convert WebKitProtocol prop descriptors to DebugProtocol vars, sort the result
+                const variables: DebugProtocol.Variable[] = [];
+                propsByName.forEach(propDesc => variables.push(this.propertyDescriptorToVariable(propDesc)));
+                variables.sort((var1, var2) => var1.name.localeCompare(var2.name));
+
+                // If this is a scope that should have the 'this', prop, insert it at the top of the list
+                if (handle.thisObj) {
+                    variables.unshift(this.propertyDescriptorToVariable(<any>{ name: 'this', value: handle.thisObj }));
+                }
+
+                return { variables };
+            });
+        } else {
+            return Promise.resolve();
+        }
+    }
+
+    public source(args: DebugProtocol.SourceArguments): Promise<ISourceResponseBody> {
+        return this._webKitConnection.debugger_getScriptSource(sourceReferenceToScriptId(args.sourceReference)).then(webkitResponse => {
+            return { content: webkitResponse.result.scriptSource };
+        });
+    }
+
+    public threads(): IThreadsResponseBody {
+        return {
+            threads: [
+                {
+                    id: WebKitDebugAdapter.THREAD_ID,
+                    name: 'Thread ' + WebKitDebugAdapter.THREAD_ID
+                }
+            ]
+        };
+    }
+
+    public evaluate(args: DebugProtocol.EvaluateArguments): Promise<IEvaluateResponseBody> {
+        let evalPromise: Promise<any>;
+        if (this.paused) {
+            const callFrameId = this._currentStack[args.frameId].callFrameId;
+            evalPromise = this._webKitConnection.debugger_evaluateOnCallFrame(callFrameId, args.expression);
+        } else {
+            evalPromise = this._webKitConnection.runtime_evaluate(args.expression);
+        }
+
+        return evalPromise.then(evalResponse => {
+            if (evalResponse.result.wasThrown) {
+                const evalResult = evalResponse.result;
+                let errorMessage: string = 'Error';
+                if (evalResult.exceptionDetails) {
+                    errorMessage = evalResult.exceptionDetails.text;
+                } else if (evalResult.result && evalResult.result.description) {
+                    errorMessage = evalResult.result.description;
+                }
+                return utils.errP(errorMessage);
+            }
+
+            const { value, variablesReference } = this.remoteObjectToValue(evalResponse.result.result);
+            return { result: value, variablesReference };
+        });
+    }
+
+    private propertyDescriptorToVariable(propDesc: WebKitProtocol.Runtime.PropertyDescriptor): DebugProtocol.Variable {
+        if (propDesc.get || propDesc.set) {
+            // A property doesn't have a value here, and we shouldn't evaluate the getter because it may have side effects.
+            // Node adapter shows 'undefined', Chrome can eval the getter on demand.
+            return { name: propDesc.name, value: 'property', variablesReference: 0 };
+        } else {
+            const { value, variablesReference } = this.remoteObjectToValue(propDesc.value);
+            return { name: propDesc.name, value, variablesReference };
+        }
+    }
+
+    /**
+     * Run the object through Utilities.remoteObjectToValue, and if it returns a variableHandle reference,
+     * use it with this instance's variableHandles to create a variable handle.
+     */
+    private remoteObjectToValue(object: WebKitProtocol.Runtime.RemoteObject): { value: string, variablesReference: number } {
+        const { value, variableHandleRef } = utils.remoteObjectToValue(object);
+        const result = { value, variablesReference: 0 };
+        if (variableHandleRef) {
+            result.variablesReference = this._variableHandles.create({ objectId: variableHandleRef });
+        }
+
+        return result;
+    }
+
+    private isExtensionScript(script: WebKitProtocol.Debugger.Script): boolean {
+        return script.isContentScript || !script.url || script.url.startsWith('extensions::') || script.url.startsWith('chrome-extension://');
+    }
+}
+
+function scriptIdToSourceReference(scriptId: WebKitProtocol.Debugger.ScriptId): number {
+    return parseInt(scriptId, 10);
+}
+
+function sourceReferenceToScriptId(sourceReference: number): WebKitProtocol.Debugger.ScriptId {
+    return '' + sourceReference;
+}